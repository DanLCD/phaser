--- conflicted
+++ resolved
@@ -495,15 +495,14 @@
         this.loaderWithCredentials = GetValue(config, 'loader.withCredentials', false);
 
         /**
-<<<<<<< HEAD
+         * @const {string} Phaser.Core.Config#loaderImageLoadType - Optional load type for image, `XHR` is default, or `HTMLImageElement` for a lightweight way.
+         */
+        this.loaderImageLoadType = GetValue(config, 'loader.imageLoadType', 'XHR');
+
+        /**
          * @const {string} Phaser.Core.Config#loaderLocalScheme - Optional local scheme definition.
          */
         this.loaderLocalScheme = GetValue(config, 'loader.localScheme', '');
-=======
-         * @const {string} Phaser.Core.Config#loaderImageLoadType - Optional load type for image, `XHR` is default, or `HTMLImageElement` for a lightweight way.
-         */
-        this.loaderImageLoadType = GetValue(config, 'loader.imageLoadType', 'XHR');
->>>>>>> 4abe0a6f
 
         /*
          * Allows `plugins` property to either be an array, in which case it just replaces
