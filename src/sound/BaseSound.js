--- conflicted
+++ resolved
@@ -2,11 +2,6 @@
 var Extend = require('../utils/object/Extend');
 var EventEmitter = require('eventemitter3');
 var NOOP = require('../utils/NOOP');
-<<<<<<< HEAD
-var SoundValueEvent = require('./SoundValueEvent');
-=======
-
->>>>>>> bf413ea6
 /*!
  * @author Pavle Goloskokovic <pgoloskokovic@gmail.com> (http://prunegames.com)
  */
