--- conflicted
+++ resolved
@@ -23,11 +23,7 @@
  * @param {string} key - [description]
  * @param {string} url - [description]
  * @param {string} path - [description]
-<<<<<<< HEAD
- * @param {Phaser.Loader.XHRSettingsConfig} xhrSettings - [description]
-=======
  * @param {XHRSettingsObject} xhrSettings - [description]
->>>>>>> 90cf919b
  */
 var ScriptFile = new Class({
 
