<<<<<<< HEAD
/**
 * @author       Richard Davey <rich@photonstorm.com>
 * @copyright    2020 Photon Storm Ltd.
 * @license      {@link https://opensource.org/licenses/MIT|MIT License}
 */

/**
 * The Animation Stop Event.
 *
 * This event is dispatched by a Sprite when an animation is stopped on it. An animation
 * will only be stopeed if a method such as `Sprite.stop` or `Sprite.anims.stopAfterDelay`
 * is called. It can also be emitted if a new animation is started before the current one completes.
 *
 * Listen for it on the Sprite using `sprite.on('animationstop', listener)`
 *
 * The animation event flow is as follows:
 *
 * 1. `ANIMATION_START`
 * 2. `ANIMATION_UPDATE` (repeated for however many frames the animation has)
 * 3. `ANIMATION_REPEAT` (only if the animation is set to repeat, it then emits more update events after this)
 * 4. `ANIMATION_COMPLETE` (only if there is a finite, or zero, repeat count)
 *
 * If the animation is stopped directly, the `ANIMATION_STOP` event is dispatched instead of `ANIMATION_COMPLETE`.
 *
 * If the animation is restarted while it is already playing, `ANIMATION_RESTART` is emitted.
 *
 * @event Phaser.Animations.Events#ANIMATION_STOP
 * @since 3.50.0
 *
 * @param {Phaser.Animations.Animation} animation - A reference to the Animation that has stopped.
 * @param {Phaser.Animations.AnimationFrame} frame - The current Animation Frame of the Animation.
 * @param {Phaser.GameObjects.Sprite} gameObject - A reference to the Game Object on which the animation stopped.
 * @param {string} frameKey - The unique key of the Animation Frame within the Animation.
 */
module.exports = 'animationstop';
=======
/**
 * @author       Richard Davey <rich@photonstorm.com>
 * @copyright    2020 Photon Storm Ltd.
 * @license      {@link https://opensource.org/licenses/MIT|MIT License}
 */

/**
 * The Animation Stop Event.
 *
 * This event is dispatched by a Sprite when an animation is stopped on it. An animation
 * will only be stopeed if a method such as `Sprite.stop` or `Sprite.anims.stopAfterDelay`
 * is called. It can also be emitted if a new animation is started before the current one completes.
 *
 * Listen for it on the Sprite using `sprite.on('animationstop', listener)`
 *
 * The animation event flow is as follows:
 *
 * 1. `ANIMATION_START`
 * 2. `ANIMATION_UPDATE` (repeated for however many frames the animation has)
 * 3. `ANIMATION_REPEAT` (only if the animation is set to repeat, it then emits more update events after this)
 * 4. `ANIMATION_COMPLETE` (only if there is a finite, or zero, repeat count)
 * 5. `ANIMATION_COMPLETE_KEY` (only if there is a finite, or zero, repeat count)
 *
 * If the animation is stopped directly, the `ANIMATION_STOP` event is dispatched instead of `ANIMATION_COMPLETE`.
 *
 * If the animation is restarted while it is already playing, `ANIMATION_RESTART` is emitted.
 *
 * @event Phaser.Animations.Events#ANIMATION_STOP
 * @since 3.50.0
 *
 * @param {Phaser.Animations.Animation} animation - A reference to the Animation that has stopped.
 * @param {Phaser.Animations.AnimationFrame} frame - The current Animation Frame of the Animation.
 * @param {Phaser.GameObjects.Sprite} gameObject - A reference to the Game Object on which the animation stopped.
 * @param {string} frameKey - The unique key of the Animation Frame within the Animation.
 */
module.exports = 'animationstop';
>>>>>>> af272842
<|MERGE_RESOLUTION|>--- conflicted
+++ resolved
@@ -1,40 +1,3 @@
-<<<<<<< HEAD
-/**
- * @author       Richard Davey <rich@photonstorm.com>
- * @copyright    2020 Photon Storm Ltd.
- * @license      {@link https://opensource.org/licenses/MIT|MIT License}
- */
-
-/**
- * The Animation Stop Event.
- *
- * This event is dispatched by a Sprite when an animation is stopped on it. An animation
- * will only be stopeed if a method such as `Sprite.stop` or `Sprite.anims.stopAfterDelay`
- * is called. It can also be emitted if a new animation is started before the current one completes.
- *
- * Listen for it on the Sprite using `sprite.on('animationstop', listener)`
- *
- * The animation event flow is as follows:
- *
- * 1. `ANIMATION_START`
- * 2. `ANIMATION_UPDATE` (repeated for however many frames the animation has)
- * 3. `ANIMATION_REPEAT` (only if the animation is set to repeat, it then emits more update events after this)
- * 4. `ANIMATION_COMPLETE` (only if there is a finite, or zero, repeat count)
- *
- * If the animation is stopped directly, the `ANIMATION_STOP` event is dispatched instead of `ANIMATION_COMPLETE`.
- *
- * If the animation is restarted while it is already playing, `ANIMATION_RESTART` is emitted.
- *
- * @event Phaser.Animations.Events#ANIMATION_STOP
- * @since 3.50.0
- *
- * @param {Phaser.Animations.Animation} animation - A reference to the Animation that has stopped.
- * @param {Phaser.Animations.AnimationFrame} frame - The current Animation Frame of the Animation.
- * @param {Phaser.GameObjects.Sprite} gameObject - A reference to the Game Object on which the animation stopped.
- * @param {string} frameKey - The unique key of the Animation Frame within the Animation.
- */
-module.exports = 'animationstop';
-=======
 /**
  * @author       Richard Davey <rich@photonstorm.com>
  * @copyright    2020 Photon Storm Ltd.
@@ -70,5 +33,4 @@
  * @param {Phaser.GameObjects.Sprite} gameObject - A reference to the Game Object on which the animation stopped.
  * @param {string} frameKey - The unique key of the Animation Frame within the Animation.
  */
-module.exports = 'animationstop';
->>>>>>> af272842
+module.exports = 'animationstop';