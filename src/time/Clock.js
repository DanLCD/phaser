--- conflicted
+++ resolved
@@ -1,4 +1,3 @@
-<<<<<<< HEAD
 /**
  * @author       Richard Davey <rich@photonstorm.com>
  * @copyright    2020 Photon Storm Ltd.
@@ -171,7 +170,7 @@
     {
         var event;
 
-        if (config instanceof Phaser.Time.TimerEvent)
+        if (config instanceof TimerEvent)
         {
             event = config;
 
@@ -448,456 +447,4 @@
 
 PluginCache.register('Clock', Clock, 'time');
 
-module.exports = Clock;
-=======
-/**
- * @author       Richard Davey <rich@photonstorm.com>
- * @copyright    2020 Photon Storm Ltd.
- * @license      {@link https://opensource.org/licenses/MIT|MIT License}
- */
-
-var Class = require('../utils/Class');
-var PluginCache = require('../plugins/PluginCache');
-var SceneEvents = require('../scene/events');
-var TimerEvent = require('./TimerEvent');
-var Remove = require('../utils/array/Remove');
-
-/**
- * @classdesc
- * The Clock is a Scene plugin which creates and updates Timer Events for its Scene.
- *
- * @class Clock
- * @memberof Phaser.Time
- * @constructor
- * @since 3.0.0
- *
- * @param {Phaser.Scene} scene - The Scene which owns this Clock.
- */
-var Clock = new Class({
-
-    initialize:
-
-    function Clock (scene)
-    {
-        /**
-         * The Scene which owns this Clock.
-         *
-         * @name Phaser.Time.Clock#scene
-         * @type {Phaser.Scene}
-         * @since 3.0.0
-         */
-        this.scene = scene;
-
-        /**
-         * The Scene Systems object of the Scene which owns this Clock.
-         *
-         * @name Phaser.Time.Clock#systems
-         * @type {Phaser.Scenes.Systems}
-         * @since 3.0.0
-         */
-        this.systems = scene.sys;
-
-        /**
-         * The current time of the Clock, in milliseconds.
-         *
-         * If accessed externally, this is equivalent to the `time` parameter normally passed to a Scene's `update` method.
-         *
-         * @name Phaser.Time.Clock#now
-         * @type {number}
-         * @since 3.0.0
-         */
-        this.now = 0;
-
-        /**
-         * The scale of the Clock's time delta.
-         *
-         * The time delta is the time elapsed between two consecutive frames and influences the speed of time for this Clock and anything which uses it, such as its Timer Events. Values higher than 1 increase the speed of time, while values smaller than 1 decrease it. A value of 0 freezes time and is effectively equivalent to pausing the Clock.
-         *
-         * @name Phaser.Time.Clock#timeScale
-         * @type {number}
-         * @default 1
-         * @since 3.0.0
-         */
-        this.timeScale = 1;
-
-        /**
-         * Whether the Clock is paused (`true`) or active (`false`).
-         *
-         * When paused, the Clock will not update any of its Timer Events, thus freezing time.
-         *
-         * @name Phaser.Time.Clock#paused
-         * @type {boolean}
-         * @default false
-         * @since 3.0.0
-         */
-        this.paused = false;
-
-        /**
-         * An array of all Timer Events whose delays haven't expired - these are actively updating Timer Events.
-         *
-         * @name Phaser.Time.Clock#_active
-         * @type {Phaser.Time.TimerEvent[]}
-         * @private
-         * @default []
-         * @since 3.0.0
-         */
-        this._active = [];
-
-        /**
-         * An array of all Timer Events which will be added to the Clock at the start of the next frame.
-         *
-         * @name Phaser.Time.Clock#_pendingInsertion
-         * @type {Phaser.Time.TimerEvent[]}
-         * @private
-         * @default []
-         * @since 3.0.0
-         */
-        this._pendingInsertion = [];
-
-        /**
-         * An array of all Timer Events which will be removed from the Clock at the start of the next frame.
-         *
-         * @name Phaser.Time.Clock#_pendingRemoval
-         * @type {Phaser.Time.TimerEvent[]}
-         * @private
-         * @default []
-         * @since 3.0.0
-         */
-        this._pendingRemoval = [];
-
-        scene.sys.events.once(SceneEvents.BOOT, this.boot, this);
-        scene.sys.events.on(SceneEvents.START, this.start, this);
-    },
-
-    /**
-     * This method is called automatically, only once, when the Scene is first created.
-     * Do not invoke it directly.
-     *
-     * @method Phaser.Time.Clock#boot
-     * @private
-     * @since 3.5.1
-     */
-    boot: function ()
-    {
-        //  Sync with the TimeStep
-        this.now = this.systems.game.loop.time;
-
-        this.systems.events.once(SceneEvents.DESTROY, this.destroy, this);
-    },
-
-    /**
-     * This method is called automatically by the Scene when it is starting up.
-     * It is responsible for creating local systems, properties and listening for Scene events.
-     * Do not invoke it directly.
-     *
-     * @method Phaser.Time.Clock#start
-     * @private
-     * @since 3.5.0
-     */
-    start: function ()
-    {
-        var eventEmitter = this.systems.events;
-
-        eventEmitter.on(SceneEvents.PRE_UPDATE, this.preUpdate, this);
-        eventEmitter.on(SceneEvents.UPDATE, this.update, this);
-        eventEmitter.once(SceneEvents.SHUTDOWN, this.shutdown, this);
-    },
-
-    /**
-     * Creates a Timer Event and adds it to the Clock at the start of the frame.
-     *
-     * You can also pass in an existing Timer Event, which will be reset and added to this Clock.
-     *
-     * Note that if the Timer Event is being used by _another_ Clock (in another Scene) it will still
-     * be updated by that Clock as well, so be careful when using this feature.
-     *
-     * @method Phaser.Time.Clock#addEvent
-     * @since 3.0.0
-     *
-     * @param {(Phaser.Time.TimerEvent | Phaser.Types.Time.TimerEventConfig)} config - The configuration for the Timer Event, or an existing Timer Event object.
-     *
-     * @return {Phaser.Time.TimerEvent} The Timer Event which was created, or passed in.
-     */
-    addEvent: function (config)
-    {
-        var event;
-
-        if (config instanceof TimerEvent)
-        {
-            event = config;
-
-            this.removeEvent(event);
-
-            event.elapsed = event.startAt;
-            event.hasDispatched = false;
-            event.repeatCount = (event.repeat === -1 || event.loop) ? 999999999999 : event.repeat;
-        }
-        else
-        {
-            event = new TimerEvent(config);
-        }
-
-        this._pendingInsertion.push(event);
-
-        return event;
-    },
-
-    /**
-     * Creates a Timer Event and adds it to the Clock at the start of the frame.
-     *
-     * This is a shortcut for {@link #addEvent} which can be shorter and is compatible with the syntax of the GreenSock Animation Platform (GSAP).
-     *
-     * @method Phaser.Time.Clock#delayedCall
-     * @since 3.0.0
-     *
-     * @param {number} delay - The delay of the function call, in milliseconds.
-     * @param {function} callback - The function to call after the delay expires.
-     * @param {Array.<*>} [args] - The arguments to call the function with.
-     * @param {*} [callbackScope] - The scope (`this` object) to call the function with.
-     *
-     * @return {Phaser.Time.TimerEvent} The Timer Event which was created.
-     */
-    delayedCall: function (delay, callback, args, callbackScope)
-    {
-        return this.addEvent({ delay: delay, callback: callback, args: args, callbackScope: callbackScope });
-    },
-
-    /**
-     * Clears and recreates the array of pending Timer Events.
-     *
-     * @method Phaser.Time.Clock#clearPendingEvents
-     * @since 3.0.0
-     *
-     * @return {this} - This Clock instance.
-     */
-    clearPendingEvents: function ()
-    {
-        this._pendingInsertion = [];
-
-        return this;
-    },
-
-    /**
-     * Removes the given Timer Event, or an array of Timer Events, from this Clock.
-     *
-     * The events are removed from all internal lists (active, pending and removal),
-     * freeing the event up to be re-used.
-     *
-     * @method Phaser.Time.Clock#removeEvent
-     * @since 3.50.0
-     *
-     * @param {(Phaser.Time.TimerEvent | Phaser.Time.TimerEvent[])} events - The Timer Event, or an array of Timer Events, to remove from this Clock.
-     *
-     * @return {this} - This Clock instance.
-     */
-    removeEvent: function (events)
-    {
-        if (!Array.isArray(events))
-        {
-            events = [ events ];
-        }
-
-        for (var i = 0; i < events.length; i++)
-        {
-            var event = events[i];
-
-            Remove(this._pendingRemoval, event);
-            Remove(this._pendingInsertion, event);
-            Remove(this._active, event);
-        }
-
-        return this;
-    },
-
-    /**
-     * Schedules all active Timer Events for removal at the start of the frame.
-     *
-     * @method Phaser.Time.Clock#removeAllEvents
-     * @since 3.0.0
-     *
-     * @return {this} - This Clock instance.
-     */
-    removeAllEvents: function ()
-    {
-        this._pendingRemoval = this._pendingRemoval.concat(this._active);
-
-        return this;
-    },
-
-    /**
-     * Updates the arrays of active and pending Timer Events. Called at the start of the frame.
-     *
-     * @method Phaser.Time.Clock#preUpdate
-     * @since 3.0.0
-     *
-     * @param {number} time - The current time. Either a High Resolution Timer value if it comes from Request Animation Frame, or Date.now if using SetTimeout.
-     * @param {number} delta - The delta time in ms since the last frame. This is a smoothed and capped value based on the FPS rate.
-     */
-    preUpdate: function ()
-    {
-        var toRemove = this._pendingRemoval.length;
-        var toInsert = this._pendingInsertion.length;
-
-        if (toRemove === 0 && toInsert === 0)
-        {
-            //  Quick bail
-            return;
-        }
-
-        var i;
-        var event;
-
-        //  Delete old events
-        for (i = 0; i < toRemove; i++)
-        {
-            event = this._pendingRemoval[i];
-
-            var index = this._active.indexOf(event);
-
-            if (index > -1)
-            {
-                this._active.splice(index, 1);
-            }
-
-            //  Pool them?
-            event.destroy();
-        }
-
-        for (i = 0; i < toInsert; i++)
-        {
-            event = this._pendingInsertion[i];
-
-            this._active.push(event);
-        }
-
-        //  Clear the lists
-        this._pendingRemoval.length = 0;
-        this._pendingInsertion.length = 0;
-    },
-
-    /**
-     * Updates the Clock's internal time and all of its Timer Events.
-     *
-     * @method Phaser.Time.Clock#update
-     * @since 3.0.0
-     *
-     * @param {number} time - The current time. Either a High Resolution Timer value if it comes from Request Animation Frame, or Date.now if using SetTimeout.
-     * @param {number} delta - The delta time in ms since the last frame. This is a smoothed and capped value based on the FPS rate.
-     */
-    update: function (time, delta)
-    {
-        this.now = time;
-
-        if (this.paused)
-        {
-            return;
-        }
-
-        delta *= this.timeScale;
-
-        for (var i = 0; i < this._active.length; i++)
-        {
-            var event = this._active[i];
-
-            if (event.paused)
-            {
-                continue;
-            }
-
-            //  Use delta time to increase elapsed.
-            //  Avoids needing to adjust for pause / resume.
-            //  Automatically smoothed by TimeStep class.
-            //  In testing accurate to +- 1ms!
-            event.elapsed += delta * event.timeScale;
-
-            if (event.elapsed >= event.delay)
-            {
-                var remainder = event.elapsed - event.delay;
-
-                //  Limit it, in case it's checked in the callback
-                event.elapsed = event.delay;
-
-                //  Process the event
-                if (!event.hasDispatched && event.callback)
-                {
-                    event.hasDispatched = true;
-                    event.callback.apply(event.callbackScope, event.args);
-                }
-
-                if (event.repeatCount > 0)
-                {
-                    event.repeatCount--;
-
-                    event.elapsed = remainder;
-                    event.hasDispatched = false;
-                }
-                else
-                {
-                    this._pendingRemoval.push(event);
-                }
-            }
-        }
-    },
-
-    /**
-     * The Scene that owns this plugin is shutting down.
-     * We need to kill and reset all internal properties as well as stop listening to Scene events.
-     *
-     * @method Phaser.Time.Clock#shutdown
-     * @private
-     * @since 3.0.0
-     */
-    shutdown: function ()
-    {
-        var i;
-
-        for (i = 0; i < this._pendingInsertion.length; i++)
-        {
-            this._pendingInsertion[i].destroy();
-        }
-
-        for (i = 0; i < this._active.length; i++)
-        {
-            this._active[i].destroy();
-        }
-
-        for (i = 0; i < this._pendingRemoval.length; i++)
-        {
-            this._pendingRemoval[i].destroy();
-        }
-
-        this._active.length = 0;
-        this._pendingRemoval.length = 0;
-        this._pendingInsertion.length = 0;
-
-        var eventEmitter = this.systems.events;
-
-        eventEmitter.off(SceneEvents.PRE_UPDATE, this.preUpdate, this);
-        eventEmitter.off(SceneEvents.UPDATE, this.update, this);
-        eventEmitter.off(SceneEvents.SHUTDOWN, this.shutdown, this);
-    },
-
-    /**
-     * The Scene that owns this plugin is being destroyed.
-     * We need to shutdown and then kill off all external references.
-     *
-     * @method Phaser.Time.Clock#destroy
-     * @private
-     * @since 3.0.0
-     */
-    destroy: function ()
-    {
-        this.shutdown();
-
-        this.scene.sys.events.off(SceneEvents.START, this.start, this);
-
-        this.scene = null;
-        this.systems = null;
-    }
-
-});
-
-PluginCache.register('Clock', Clock, 'time');
-
-module.exports = Clock;
->>>>>>> af272842
+module.exports = Clock;